--- conflicted
+++ resolved
@@ -16,15 +16,9 @@
    5 specVersion      SemVer optional             // File creation info and element defaults
    6 profiles         ProfileIdentifier [0..*]    // File creation info and element defaults
    7 dataLicense      LicenseId optional          // File creation info and element defaults
-<<<<<<< HEAD
-   8 elements         Element [1..*]              // Element values, defined in this file or copied
-   9 spdxDocumentId   Link(Element) optional      // SpdxDocument Id that describes this file
-  10 spdxDocumentRefs Link(Element) [0..*]        // SpdxDocument Ids that describe referenced files
-=======
    8 elements         Element unique [1..*]       // Element values, defined in this file or copied
    9 spdxDocumentId   Link(Element) optional      // Optional SpdxDocument element that describes this file
   10 spdxDocumentRefs Link(Element) [0..*]        // SpdxDocument elements that describe referenced files
->>>>>>> 5e714227
 
 NamespaceMap = MapOf(Prefix, IRI){1..*}
 
@@ -159,7 +153,6 @@
 SnippetLocation = Record
 
 IRI = String /iri                                 // Element id:  local, prefix:local, or absolute-IRI
-// IRI = String                                      // Python JSON Schema incorrectly rejects URNs
 
 URL = String /uri                                 // IRI, must be a locator
 
@@ -182,7 +175,7 @@
    5 SWHID
    6 GITOID
 
-ExternalReferenceType = Enumerated                // Invalid without at least one defined value
+ExternalReferenceType = Enumerated
    0 OTHER
    1 ALT_DOWNLOAD_LOCATION
    2 SECURITY_ADVISORY
